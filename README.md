- [Introduction](#introduction)
  - [Advantages](#advantages)
- [Quick Start](#quick-start)
- [Overview](#overview)
- [Tags](#tags)
- [Improvement Areas](#improvement-areas)
- [Contributing](#contributing)
  - [Ways to Contribute](#ways-to-contribute)
  - [Contribution Workflow](#contribution-workflow)
  - [Contributor Acknowledgment](#contributor-acknowledgment)
- [License](#license)

# Introduction

This project demonstrates how to design an autonomous multirotor model and simulate it using a component-based environment built with Python (hence, purely text-based).

## Advantages

The advantages of the component-based approach are well known:

1. **Modularity**: Simplifies system design by breaking it into smaller, reusable components.
    *   **Flexibility**: Allows easy modification or replacement of individual components without affecting the entire system.
    *   **Functional Allocation**: Enables the allocation of configuration, functionalities, and behaviors to specific components.
    *   **Interfacing**: Highlights the separation between functionalities and interfaces.
2. **Early Validation**: Enables real-time simulation, testing, and validation of the system's behavior before physical implementation.
3. **Cost Efficiency**: Reduces development costs by identifying and addressing issues early in the design phase.
4. **Scalability**: Facilitates the addition of new features or components as the system evolves.
5. **Interdisciplinary Collaboration**: Promotes collaboration by providing a clear structure for integrating contributions from different domains.
6. **Code Generation**: Automates the creation of boilerplate and target-specific code from high-level behavioral descriptions, reducing manual effort and ensuring consistency across components.
7. **Simulation of Target-Specific Code**: Allows the import and simulation of code taken from real-world targets.
8. **Project Management**: Streamlines configuration, documentation generation, and overall project organization, making it easier to manage complex systems.

# Quick Start

A Docker image providing the source code included in this repository and all needed dependencies is available on Docker Hub. It can be launched, if, for instance, you use Docker Desktop, with the following commands:

```text
systemctl --user start docker-desktop
docker pull openformatproj/multirotor:latest
docker run -it openformatproj/multirotor:latest
```

Once launched, you can execute the `run.py` script from the container:

```text
/workspaces/multirotor# python run.py
```

This script builds the multirotor architecture, initializes it and starts the simulation timer. The execution should produce the following result:

![Figure 1: Multirotor simulation - 3D rendering](https://raw.githubusercontent.com/openformatproj/multirotor/refs/heads/master/img/1.gif)
<p align="center">Figure 1: Multirotor simulation - 3D rendering (PyBullet)</p>

![Figure 2: Multirotor simulation - Position plot](https://raw.githubusercontent.com/openformatproj/multirotor/refs/heads/master/img/2.gif)
<p align="center">Figure 2: Multirotor simulation - Position plot (matplotlib)</p>

By default, `run.py` configures the multirotor to follow a circular trajectory around the origin:

```python
SET_POSITION = lambda t : [cos(w*t), sin(w*t), 1 + a*sin(q*t)]
SET_SPEED = lambda t : [w * (-sin(w*t)), w * cos(w*t), a * q * cos(q*t)]
```

This behavior can be easily changed from the script itself.

# Overview

The idea in this case is to define the behavior of bottom-level components (motors, propellers, sensors, the trajectory planner, and the controller), build a multirotor model by attaching their ports together, connect such a model to a simulator, and run it.

<<<<<<< HEAD
<p id="figure-3"/>

![Figure 3: Multirotor model structure](https://raw.githubusercontent.com/openformatproj/multirotor/refs/heads/master/img/3.svg)
<p align="center">Figure 3: Multirotor model structure</p>
=======
<div style="text-align: center;">
<div style="display: flex; justify-content: center;">
  <div id="figure-3">
    <img src="https://raw.githubusercontent.com/openformatproj/multirotor/refs/heads/master/img/3.png" alt="Figure 3: Multirotor model structure" style="display: block; margin-left: auto; margin-right: auto;" />
    <p style="text-align: center;">Figure 3: Multirotor model structure</p>
  </div>
</div>
>>>>>>> c9e8da3b

<a href="#figure-3">Figure 3</a> shows the high-level structure of the `Multirotor` model (the diagram has been generated with [openformatproj/diagrams](https://github.com/openformatproj/diagrams)). The `Top` component encapsulates the `Multirotor` model and the `Rigid_Body_Simulator`. The entire simulation is driven by an external `Timer` (an `EventSource`), which provides time-tick events to the `Top` part. This event-driven approach ensures that the simulation only executes when a time step is required.

Here's a snippet of how the environment is built at the code level (`description.py`):

```python
from ml.engine import Part, Port, EventQueue, sequential_execution
from ml.parts import EventToDataSynchronizer
from ml.event_sources import Timer
import conf
from propeller.description import Propeller
from motor.description import Motor
from sensors.description import Sensors
from trajectory_planner.behavior import Trajectory_Planner
from controller.description import Controller
from constants import X, Y, Z

PROPELLERS_INDEXES = range(1, conf.PROPELLERS + 1)

class Multirotor(Part):
    def __init__(self, identifier: str):
        ports = [
            Port('time', Port.IN),
            Port('position', Port.IN),
            Port('orientation', Port.IN),
            Port('linear_speed', Port.IN),
            Port('angular_speed', Port.IN)
        ]
        parts = {
            'sensors': Sensors('sensors', conf.PLOT),
            'trajectory_planner': Trajectory_Planner('trajectory_planner', conf.SET_POSITION, conf.SET_SPEED),
            'controller': Controller('controller', PROPELLERS_INDEXES)
        }
        for i in PROPELLERS_INDEXES:
            ports.append(Port(f'thrust_{i}', Port.OUT))
            ports.append(Port(f'torque_{i}', Port.OUT))
            parts[f'motor_{i}'] = Motor(f'motor_{i}')
            direction = Propeller.LEFT_HANDED if i in [2, 4] else Propeller.RIGHT_HANDED
            parts[f'propeller_{i}'] = Propeller(f'propeller_{i}', direction)
            
        super().__init__(
            identifier=identifier,
            execution_strategy=sequential_execution,
            ports=ports,
            parts=parts
        )
        
        # Connect time, position, orientation, etc. to inner parts
        # ... (connection logic as in description.py) ...

class Rigid_Body_Simulator(Part):
    def behavior(self):
        time_port = self.get_port('time')
        if time_port.is_updated():
            # Consume the time input to allow the simulation to advance
            time_port.get()

            position, orientation = self.engine.getBasePositionAndOrientation(self.multirotor_avatar)
            self.get_port('multirotor_position').set(position)
            # ... (set other sensor outputs) ...

            # Check if all motor inputs are ready before applying forces
            thrust_ports = [self.get_port(f'multirotor_thrust_{i}') for i in PROPELLERS_INDEXES]
            torque_ports = [self.get_port(f'multirotor_torque_{i}') for i in PROPELLERS_INDEXES]
            if all(p.is_updated() for p in thrust_ports) and all(p.is_updated() for p in torque_ports):
                for i in PROPELLERS_INDEXES:
                    thrust = thrust_ports[i-1].get()
                    torque = torque_ports[i-1].get()
                    self.engine.applyExternalForce(self.multirotor_avatar, i-1, thrust, [0, 0, 0], self.engine.LINK_FRAME)
                    self.engine.applyExternalTorque(self.multirotor_avatar, i-1, torque, self.engine.LINK_FRAME)
                self.engine.stepSimulation()

    def __init__(self, identifier: str):
        ports = [
            Port('time', Port.IN),
            Port('multirotor_position', Port.OUT),
            # ... (other ports) ...
        ]
        for i in PROPELLERS_INDEXES:
            ports.append(Port(f'multirotor_thrust_{i}', Port.IN))
            ports.append(Port(f'multirotor_torque_{i}', Port.IN))
        super().__init__(identifier=identifier, ports=ports)

class Top(Part):
    def __init__(self, identifier: str):
        event_queues = [EventQueue('time_event_in', EventQueue.IN, size=1)]
        parts = {
            'time_dist': EventToDataSynchronizer('time_dist', 'time_event_in', 'time_out'),
            'simulator': Rigid_Body_Simulator('simulator'),
            'multirotor': Multirotor('multirotor')
        }
        super().__init__(identifier=identifier, execution_strategy=sequential_execution, parts=parts, event_queues=event_queues)
        
        # Connect the top-level event queue to the time distributor
        self.connect_event_queue(self.get_event_queue('time_event_in'), self.get_part('time_dist').get_event_queue('time_event_in'))
        
        # Connect the time distributor's data output to the simulator and multirotor
        time_out_port = self.get_part('time_dist').get_port('time_out')
        self.connect(time_out_port, self.get_part('simulator').get_port('time'))
        self.connect(time_out_port, self.get_part('multirotor').get_port('time'))
        
        # Connect the simulator and multirotor together
        simulator = self.get_part('simulator')
        multirotor = self.get_part('multirotor')
        self.connect(simulator.get_port('multirotor_position'), multirotor.get_port('position'))
        self.connect(simulator.get_port('multirotor_orientation'), multirotor.get_port('orientation'))
        # ... and other connections from simulator to multirotor ...

        self.add_hook('init', self._init_pybullet)
        self.add_hook('term', self._term_pybullet)
```

As it's possible to understand, `class Multirotor` defines its ports, the parts it's composed of (motors, propellers, sensors, the trajectory_planner and the controller) and their connections. All these parts are further defined in their specific subfolders, such as `./motor`, `./propeller`, and so on. This kind of description is called *structural* and allows building hierarchies. `class Rigid_Body_Simulator` provides instead an example of *behavioral* description:

* Whenever time port is updated, position, orientation and their derivatives are extracted from the simulation environment (specifically, from the multirotor avatar) and sent on output ports
* When, moreover, thrusts and torques are updated by the multirotor model, they are applied to the avatar and the simulation engine is stepped

`class Top` finally aggregates the simulator, the multirotor model and a timer whose role is updating the time with a specific periodicity. This allows to run a "real time" simulation, provided that all computations are able to terminate within that period. To perform the simulation one can simply instantiate that class and run the timer:
`class Top` finally aggregates the simulator and the multirotor model. It is driven by an external `Timer` (an `EventSource`) that provides time events. This allows running a "real time" simulation, provided that all computations are able to terminate within the timer's period. To perform the simulation, one can instantiate these components and run them in separate threads:

```python
top = Top('top')
# Initialize the simulation to set up pybullet and get the physics time step
top.init()
t_step = top.t_step

# Create the external timer event source using the time step from the physics engine
timer = Timer(identifier='physics_timer', interval_seconds=t_step)

# Connect the timer to the simulation's main event queue
top.connect_event_source(timer, 'time_event_in')

# Start the simulation and timer threads
top.start(stop_condition=lambda p: timer.stop_event.is_set())
timer.start()

# Wait for threads to complete...
top.join()
timer.join()

# Terminate hooks (e.g., disconnect pybullet)
top.term()
```

This is exactly what the script `run.py` available in the Docker image does.

# Tags

`python`, `simulation`, `multirotor`, `drone`, `robotics`, `component-based`, `autonomous-systems`, `control-systems`, `MBSE`, `model-based-systems-engineering`, `systems-engineering`

# Improvement Areas

While the project demonstrates a functional simulation of a multirotor, there are several areas for potential improvement:

1. **Better Modeling of Sensors**: Enhance the accuracy and realism of sensor models (radio-altimeters, GNSS, INS, LIDARs, proximity sensors and so on).
2. **Better Modeling of Actuators (Motors and Propellers)**: Enhance the precision and reliability of actuator models.
3. **Creation of a More Detailed Simulation Environment**: Develop a richer and more complex simulation environment to test the multirotor in diverse scenarios.
4. **Advanced Autonomy and AI Integration**: Explore advanced capabilities for autonomous navigation and decision-making. This includes:
    *   **Adaptive Trajectory Planning**: Implement trajectory planning based on local features and real-time sensor data (e.g., using LIDAR or cameras) for dynamic obstacle avoidance and navigation in complex environments.
        *   *Technologies*: Consider leveraging libraries like `OpenCV` for visual feature extraction, `PyLIDAR` (or similar) for LIDAR data processing, and path planning algorithms (e.g., A*, RRT*, D*) potentially integrated with robotics frameworks like `ROS` (Robot Operating System) with its Python bindings (`rospy`, `rclpy`).
    *   **Reinforcement Learning**: Develop and apply reinforcement learning techniques for learning optimal control policies, adaptive flight maneuvers, or complex mission execution.
        *   *Technologies*: Explore frameworks such as `TensorFlow (TF-Agents)`, `PyTorch (TorchRL)`, `Stable Baselines3`, or `Ray (RLlib)`.
    *   **Machine Vision & Perception**: Integrate advanced machine vision for tasks like object detection/classification (e.g., using YOLO, SSD, Faster R-CNN models), semantic segmentation, 3D reconstruction, visual odometry, and SLAM (Simultaneous Localization and Mapping).
        *   *Technologies*: Utilize `OpenCV`, `PyTorch`/`TensorFlow` for deep learning models, `Open3D` for 3D data processing, and libraries supporting various SLAM algorithms.
    *   **Advanced Sensor Fusion**: Implement sophisticated sensor fusion algorithms (e.g., Extended Kalman Filters (EKF), Unscented Kalman Filters (UKF), Particle Filters, Factor Graphs) to combine data from heterogeneous sensors (IMU, GNSS, cameras, LIDAR, radar) for robust and accurate state estimation, especially in challenging (e.g., GNSS-denied) environments.
        *   *Technologies*: Libraries like `FilterPy`, `NumPy`/`SciPy` for numerical backends, and potentially custom implementations or integrations with `ROS` message filters.
    *   **AI-Driven Mission Planning and Execution**: Develop higher-level cognitive functions for autonomous mission planning, dynamic replanning, task allocation, and complex decision-making under uncertainty.
        *   *Technologies*: Investigate AI planning techniques like PDDL (Planning Domain Definition Language) with Python parsers/solvers, Hierarchical Task Networks (HTNs) using libraries like `Pyhop`, or Behavior Trees (e.g., `py_trees`).
    *   **Swarm Intelligence and Multi-Agent Systems**: Extend the framework to simulate and coordinate multiple multirotors for collaborative tasks, exploring decentralized control strategies, formation flying, and distributed task allocation.
        *   *Technologies*: This could involve custom multi-agent simulation logic, or leveraging communication middleware like `ZeroMQ`, `MQTT`, or `ROS 2` for inter-agent communication.

# Contributing

We warmly welcome contributions to enhance this multirotor simulation project! Whether you're fixing a bug, adding a new feature, improving documentation, or suggesting new ideas, your input is valuable.

## Ways to Contribute

*   **Bug Reports**: If you find a bug, please open an issue detailing the problem, steps to reproduce, and your environment.
*   **Feature Requests**: Have an idea for a new feature or an improvement to an existing one? Open an issue to discuss it.
*   **Code Contributions**: Implement new features, fix bugs, or refactor code. See the [Improvement Areas](#improvement-areas) for inspiration.
*   **Documentation**: Improve code comments or add other explanatory documents.
*   **Testing**: Add or improve unit tests, integration tests, or simulation scenarios.

## Contribution Workflow

If you'd like to contribute code or documentation, please follow these general steps:

1.  **Discuss (for major changes)**: For significant changes (e.g., new core features, large refactors), please open an issue first to discuss your ideas. This helps ensure your efforts align with the project's direction and avoids duplicate work.
2.  **Fork the Repository**: Create your own fork of the project on GitHub.
3.  **Create a Branch**: Create a new branch in your fork for your feature or bug fix.
    ```bash
    git checkout -b your-descriptive-branch-name
    ```
4.  **Make Your Changes**: Implement your changes, adhering to any existing code style if possible.
5.  **Test Your Changes**: Ensure your changes work as expected and do not introduce new issues.
6.  **Commit Your Changes**: Write clear, concise commit messages.
7.  **Push to Your Fork**: Push your changes to your branch on your fork.
    ```bash
    git push origin your-descriptive-branch-name
    ```
8.  **Submit a Pull Request (PR)**: Open a pull request from your branch to the `master` (or main development) branch of the original repository. Provide a clear title and a detailed description of your changes, referencing any relevant issues.

## Contributor Acknowledgment

To ensure proper credit is given, here are some guidelines:

- **Acknowledgment**: Major contributors may be acknowledged in this section or other relevant parts of the documentation.
- **Commit History**: All contributions will be visible in the commit history of the repository.
- **Pull Request Description**: Please include your name or preferred alias in the pull request description if you'd like to be credited.
- **Issues and Discussions**: Active participation in issue discussions, providing feedback, and helping others are also valuable forms of contribution and may be acknowledged.

# License

![License: Apache 2.0](https://img.shields.io/badge/License-Apache%202.0-blue.svg)

This project is licensed under the [Apache License 2.0](https://www.apache.org/licenses/LICENSE-2.0). You are free to use, modify, and distribute this software, provided that you include proper attribution to the original author(s). Redistribution must retain the original copyright notice and this license.<|MERGE_RESOLUTION|>--- conflicted
+++ resolved
@@ -67,20 +67,10 @@
 
 The idea in this case is to define the behavior of bottom-level components (motors, propellers, sensors, the trajectory planner, and the controller), build a multirotor model by attaching their ports together, connect such a model to a simulator, and run it.
 
-<<<<<<< HEAD
 <p id="figure-3"/>
 
-![Figure 3: Multirotor model structure](https://raw.githubusercontent.com/openformatproj/multirotor/refs/heads/master/img/3.svg)
+![Figure 3: Multirotor model structure](https://raw.githubusercontent.com/openformatproj/multirotor/refs/heads/master/img/3.png)
 <p align="center">Figure 3: Multirotor model structure</p>
-=======
-<div style="text-align: center;">
-<div style="display: flex; justify-content: center;">
-  <div id="figure-3">
-    <img src="https://raw.githubusercontent.com/openformatproj/multirotor/refs/heads/master/img/3.png" alt="Figure 3: Multirotor model structure" style="display: block; margin-left: auto; margin-right: auto;" />
-    <p style="text-align: center;">Figure 3: Multirotor model structure</p>
-  </div>
-</div>
->>>>>>> c9e8da3b
 
 <a href="#figure-3">Figure 3</a> shows the high-level structure of the `Multirotor` model (the diagram has been generated with [openformatproj/diagrams](https://github.com/openformatproj/diagrams)). The `Top` component encapsulates the `Multirotor` model and the `Rigid_Body_Simulator`. The entire simulation is driven by an external `Timer` (an `EventSource`), which provides time-tick events to the `Top` part. This event-driven approach ensures that the simulation only executes when a time step is required.
 
